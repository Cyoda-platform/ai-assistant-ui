--- conflicted
+++ resolved
@@ -198,16 +198,12 @@
   return ['editor', 'editorPreview'].includes(editorMode.value);
 })
 
-<<<<<<< HEAD
 const hasWorkflowActions = computed(() => {
   if (import.meta.env.VITE_IS_WORKFLOW_ELECTRON) return false
   return true;
 })
 
-// Не нужен fitView из главного компонента, так как viewport теперь восстанавливается в композабле
-=======
 // No need for fitView from main component since viewport is now restored in composable
->>>>>>> b46b6745
 // const {fitView} = useVueFlow();
 
 // Remove old watcher that reset zoom - now we save and restore viewport
